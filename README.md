# ETL Fresh Picked Leads

Automated ETL pipeline for scraping, downloading, and uploading FreshPickedLeads.com data to Google BigQuery, with robust logging and error monitoring via Sentry.

---

## Features

- **Automated Web Scraping:** Uses Selenium to log in, set date ranges, fetch, and download leads as CSV files.
- **BigQuery Integration:** Uploads all downloaded CSVs to Google BigQuery, with schema autodetection and ingestion date tracking.
- **Robust Logging:** Centralized logging to both console and file using Loguru.
- **Error Monitoring:** Integrated with Sentry for real-time error tracking and alerting.
- **Custom Exception Handling:** Easily extendable for project-specific error types and reporting.

---

## Requirements

- Python 3.8+
- Google Cloud Service Account with BigQuery permissions
- Chrome browser installed
- ChromeDriver (auto-managed by `webdriver_manager`)
- Environment variables set in `.env` file

---

## Setup

1. **Clone the repository:**
	```sh
	git clone https://github.com/yourusername/etl-fresh-picked-leads.git
	cd etl-fresh-picked-leads
	```

2. **Create and activate a virtual environment:**
	```sh
	python -m venv .venv
	.venv\Scripts\activate  # On Windows
	# Or
	source .venv/bin/activate  # On Mac/Linux
	```

3. **Install dependencies:**
	```sh
	pip install -r requirements.txt
	```

4. **Set up your `.env` file:**
	```
	PROJECT_ID=your-gcp-project-id
	DATASET_ID=your_bigquery_dataset
	EMAIL=your_freshpickedleads_email
	PASSWORD=your_freshpickedleads_password
	SENTRY_DSN=your_sentry_dsn
	```

5. **Add your Google Cloud service account key:**
	- Download the JSON key from Google Cloud Console.
	- Place it in the project root (e.g., `wholesaling-data-warehouse-cd2929689ac2.json`).

---

## Usage

### Run the full ETL pipeline

```sh
python main.py
```

This will:
- Log in to FreshPickedLeads.com
- Download the latest leads as CSV files
- Upload all CSVs to BigQuery
- Log all actions and errors
- Report exceptions to Sentry

### Run only the BigQuery uploader

```sh
python big_uery_handler.py
```

---

## Project Structure

```
.
├── big_uery_handler.py      # BigQuery upload logic
├── config.py                # Loads environment variables
├── custom_exceptions.py     # Custom exception classes
├── exception_logger.py      # Logs and reports exceptions to Sentry
├── fresh_picked_leads.py    # Selenium scraping and download logic
├── log_handler.py           # Centralized logger setup
├── main.py                  # Main entry point for the ETL pipeline
├── requirements.txt         # Python dependencies
├── .env                     # Environment variables (not committed)
├── logs/                    # Log files
└── wholesaling-data-warehouse-cd2929689ac2.json  # GCP credentials
```

---

## Logging

- All logs are written to `logs/latest.log` and the console.
- Logging is managed by Loguru and initialized in `log_handler.py`.

---

## Error Monitoring

- Sentry is initialized in `main.py` using the DSN from `.env`.
- All unhandled exceptions are automatically reported.
- Use `log_exception(message, error)` from `exception_logger.py` to manually log and report handled exceptions.

---

## Custom Exceptions

- Define and raise custom exceptions in `custom_exceptions.py`.
- Catch and report them using `log_exception` for full traceability.

---

## Environment Variables

All sensitive configuration is managed via `.env` and loaded by `config.py`.

---

## Contributing

Pull requests and issues are welcome! Please open an issue to discuss your ideas or report bugs.

---

<<<<<<< HEAD
## Author

Shujaat ALI
=======
## License

MIT License

---

## Author

[Your Name]  
[Your Contact/LinkedIn/GitHub]
>>>>>>> 4fd15f13

---

**Happy automating!**<|MERGE_RESOLUTION|>--- conflicted
+++ resolved
@@ -135,24 +135,7 @@
 Pull requests and issues are welcome! Please open an issue to discuss your ideas or report bugs.
 
 ---
-
-<<<<<<< HEAD
 ## Author
-
 Shujaat ALI
-=======
-## License
-
-MIT License
-
----
-
-## Author
-
-[Your Name]  
-[Your Contact/LinkedIn/GitHub]
->>>>>>> 4fd15f13
-
----
 
 **Happy automating!**